--- conflicted
+++ resolved
@@ -271,15 +271,10 @@
             self.estimated_variables[component]['amplitude'].value = 2
 
             if (component < len(local_minima)):    # use minima location as center of normal prior
-<<<<<<< HEAD
-                self.estimated_variables[component]['centroid'] = mc.Normal("est_centroid_%d" % component,
-                    wavelength_array[local_minima[component]], (wavelength_array[-1] - wavelength_array[0]))
-=======
                 self.estimated_variables[component]['centroid'] = mc.Uniform("est_centroid_%d" % component,
                       #  wavelength_array[local_minima[component]], (wavelength_array[-1] - wavelength_array[0]) / 2)
                                                                             wavelength_array[0], wavelength_array[-1])
 
->>>>>>> 43f4023b
 
             else:    # use a flat prior for subsequent components
                 self.estimated_variables[component]['centroid'] = mc.Uniform("est_centroid_%d" % component,
@@ -339,25 +334,13 @@
         self.model = mc.Model([self.estimated_variables[x][y] for x in self.estimated_variables for y in self.estimated_variables[x]])# + [std_deviation])
 
 
-<<<<<<< HEAD
-    def map_estimate(self, method='fmin_powell', iterlim=1000, tol=.001):
-=======
     def map_estimate(self, iterations=2000):
->>>>>>> 43f4023b
         """
         Compute the Maximum A Posteriori parameter estimates for the initialised model
         """
 
-<<<<<<< HEAD
-        print "Computing the Maximum A Posteriori estimate..."
-
-        self.MAP = mc.MAP(self.model)
-        self.MAP.fit(method=method, iterlim=iterlim, tol=tol)
-
-=======
         self.map = mc.MAP(self.model)
         self.map.fit(iterlim=iterations, tol=1e-3)
->>>>>>> 43f4023b
 
         
     def mcmc_fit(self, iterations=15000, burnin=100, thinning=15, step_method=mc.AdaptiveMetropolis):
